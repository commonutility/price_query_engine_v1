[tool.poetry]
name = "coinmetrics-api-client"
<<<<<<< HEAD
version = "2021.11.05.15.35"
=======
version = "2021.11.08.16.00"
>>>>>>> 8dfb689a
description = "Python client for Coin Metrics API v4."
authors = ["Coin Metrics <info@coinmetrics.io>", "Oleksandr Buchkovskyi <oleksandr@coinmetrics.io>"]
license = "MIT"
readme = "README.md"
homepage = "https://coinmetrics.github.io/api-client-python/site/index.html"
repository = "https://github.com/coinmetrics/api-client-python"
packages = [{include = "coinmetrics"}]
keywords = ["coin metrics", "coin", "metrics", "crypto", "bitcoin", "network-data", "market-data", "api", "handy"]
documentation = "https://coinmetrics.github.io/api-client-python/site/index.html"

[tool.poetry.dependencies]
python = "^3.7.1"
requests = "^2.24.0"
orjson = "^3.6.0"
pandas = {version="^1.3.3", optional=true}

[tool.poetry.dev-dependencies]
mypy = "^0.782"
flake8 = "^3.8.3"
black = "^21.10b0"
mkdocs = "^1.1.2"
mkdocs-material = "^5.5.0"
pydoc-markdown = "^3.3.0"
pytest-mock = "^3.2.0"

[tool.poetry.scripts]
poetry = 'poetry.console:run'

[build-system]
requires = ["poetry>=0.12"]
build-backend = "poetry.masonry.api"

[tool.poetry.extras]
pandas = ["pandas"]<|MERGE_RESOLUTION|>--- conflicted
+++ resolved
@@ -1,10 +1,6 @@
 [tool.poetry]
 name = "coinmetrics-api-client"
-<<<<<<< HEAD
-version = "2021.11.05.15.35"
-=======
 version = "2021.11.08.16.00"
->>>>>>> 8dfb689a
 description = "Python client for Coin Metrics API v4."
 authors = ["Coin Metrics <info@coinmetrics.io>", "Oleksandr Buchkovskyi <oleksandr@coinmetrics.io>"]
 license = "MIT"
