--- conflicted
+++ resolved
@@ -6,13 +6,10 @@
     </url><url>
      <loc>None</loc>
      <lastmod>2022-08-12</lastmod>
-<<<<<<< HEAD
-=======
      <changefreq>daily</changefreq>
     </url><url>
      <loc>None</loc>
      <lastmod>2022-08-12</lastmod>
->>>>>>> ce9243b0
      <changefreq>daily</changefreq>
     </url>
 </urlset>